/*
Copyright 2016 The Kubernetes Authors.

Licensed under the Apache License, Version 2.0 (the "License");
you may not use this file except in compliance with the License.
You may obtain a copy of the License at

    http://www.apache.org/licenses/LICENSE-2.0

Unless required by applicable law or agreed to in writing, software
distributed under the License is distributed on an "AS IS" BASIS,
WITHOUT WARRANTIES OR CONDITIONS OF ANY KIND, either express or implied.
See the License for the specific language governing permissions and
limitations under the License.
*/

/*
 launch.go

 Launch the netperf tests

 1. Launch the netperf-orch service
 2. Launch the worker pods
 3. Wait for the output csv data to show up in orchestrator pod logs
*/

package main

import (
	"flag"
	"fmt"
	"os"
	"strings"
	"time"

	api "k8s.io/api/core/v1"
	networking "k8s.io/api/networking/v1"
	metav1 "k8s.io/apimachinery/pkg/apis/meta/v1"
	"k8s.io/apimachinery/pkg/util/intstr"
	"k8s.io/client-go/kubernetes"
	"k8s.io/client-go/tools/clientcmd"
)

const (
	debugLog         = "output.txt"
	testNamespace    = "netperf"
	csvDataMarker    = "GENERATING CSV OUTPUT"
	csvEndDataMarker = "END CSV DATA"
	runUUID          = "latest"
	orchestratorPort = 5202
	iperf3Port       = 5201
	netperfPort      = 12865
	nodePort         = 30000
)

var (
<<<<<<< HEAD
	iterations         int
	hostnetworking     bool
	tag                string
	kubeConfig         string
	netperfImage       string
	cleanupOnly        bool
	backgroundPods     int
	backgroundPodImage string
	extraServices      int
	extraNetperfPods   int
=======
	iterations     int
	ingressNPs     int
	egressNPs      int
	hostnetworking bool
	tag            string
	kubeConfig     string
	netperfImage   string
	cleanupOnly    bool
>>>>>>> d46cea3c

	everythingSelector metav1.ListOptions = metav1.ListOptions{}

	primaryNode     api.Node
	secondaryNode   api.Node
	primaryNodeIP   string
	secondaryNodeIP string
)

func init() {
	flag.BoolVar(&hostnetworking, "hostnetworking", false,
		"(boolean) Enable Host Networking Mode for PODs")
	flag.IntVar(&iterations, "iterations", 1,
		"Number of iterations to run")
	flag.IntVar(&ingressNPs, "ingressNPs", 0,
		"Number of ingress policies to run")
	flag.IntVar(&egressNPs, "egressNPs", 0,
		"Number of egress policies to run")
	flag.StringVar(&tag, "tag", runUUID, "CSV file suffix")
	flag.StringVar(&netperfImage, "image", "sirot/netperf-latest", "Docker image used to run the network tests")
	flag.StringVar(&kubeConfig, "kubeConfig", "",
		"Location of the kube configuration file ($HOME/.kube/config")
	flag.BoolVar(&cleanupOnly, "cleanup", false,
		"(boolean) Run the cleanup resources phase only (use this flag to clean up orphaned resources from a test run)")
	flag.IntVar(&backgroundPods, "backgroundPods", 0,
		"Number of pods to run in the background")
	flag.StringVar(&backgroundPodImage, "backgroundPodImage", "k8s.gcr.io/pause",
		"Docker image used to run the background pods")
	flag.IntVar(&extraServices, "extraServices", 0,
		"Number of services to run beside netperf-w2")
	flag.IntVar(&extraNetperfPods, "extraNetperfPods", 0,
		"Number of extra netperf-w2 pods")
}

func setupClient() *kubernetes.Clientset {
	config, err := clientcmd.BuildConfigFromFlags("", kubeConfig)
	if err != nil {
		panic(err)
	}
	clientset, err := kubernetes.NewForConfig(config)
	if err != nil {
		panic(err)
	}

	return clientset
}

// getMinions : Only return schedulable/worker nodes
func getMinionNodes(c *kubernetes.Clientset) *api.NodeList {
	nodes, err := c.Core().Nodes().List(
		metav1.ListOptions{
			FieldSelector: "spec.unschedulable=false",
		})
	if err != nil {
		fmt.Println("Failed to fetch nodes", err)
		return nil
	}
	return nodes
}

//get the Internal IP address of a node
func getNodeIP(n *api.Node) string {
	nodeIP := ""
	for _, addr := range n.Status.Addresses {
		if addr.Type == api.NodeInternalIP {
			nodeIP = addr.Address
		}
	}
	return nodeIP
}

func cleanup(c *kubernetes.Clientset) {
	// Cleanup existing rcs, pods and services in our namespace
	rcs, err := c.Core().ReplicationControllers(testNamespace).List(everythingSelector)
	if err != nil {
		fmt.Println("Failed to get replication controllers", err)
		return
	}
	for _, rc := range rcs.Items {
		fmt.Println("Deleting rc", rc.GetName())
		if err := c.Core().ReplicationControllers(testNamespace).Delete(
			rc.GetName(), &metav1.DeleteOptions{}); err != nil {
			fmt.Println("Failed to delete rc", rc.GetName(), err)
		}
	}
	pods, err := c.Core().Pods(testNamespace).List(everythingSelector)
	if err != nil {
		fmt.Println("Failed to get pods", err)
		return
	}
	for _, pod := range pods.Items {
		fmt.Println("Deleting pod", pod.GetName())
		if err := c.Core().Pods(testNamespace).Delete(pod.GetName(), &metav1.DeleteOptions{GracePeriodSeconds: new(int64)}); err != nil {
			fmt.Println("Failed to delete pod", pod.GetName(), err)
		}
	}
	svcs, err := c.Core().Services(testNamespace).List(everythingSelector)
	if err != nil {
		fmt.Println("Failed to get services", err)
		return
	}
	for _, svc := range svcs.Items {
		fmt.Println("Deleting svc", svc.GetName())
		c.Core().Services(testNamespace).Delete(
			svc.GetName(), &metav1.DeleteOptions{})
	}
	nps, err := c.Networking().NetworkPolicies(testNamespace).List(everythingSelector)
	if err != nil {
		fmt.Println("Failed to get network policies", err)
		return
	}
	for _, np := range nps.Items {
		fmt.Println("Deleting np", np.GetName())
		c.Networking().NetworkPolicies(testNamespace).Delete(
			np.GetName(), &metav1.DeleteOptions{})
	}
}

// createServices: Long-winded function to programmatically create our three services
func createServices(c *kubernetes.Clientset) bool {
	// Create our namespace if not present
	if _, err := c.Core().Namespaces().Get(testNamespace, metav1.GetOptions{}); err != nil {
		c.Core().Namespaces().Create(&api.Namespace{
			ObjectMeta: metav1.ObjectMeta{
				Name:   testNamespace,
				Labels: map[string]string{"app": "netperf"},
			},
		})
	}

	// Create the orchestrator service that points to the coordinator pod
	orchLabels := map[string]string{"app": "netperf-orch"}
	orchService := &api.Service{
		ObjectMeta: metav1.ObjectMeta{
			Name: "netperf-orch",
		},
		Spec: api.ServiceSpec{
			Selector: orchLabels,
			Ports: []api.ServicePort{{
				Name:       "netperf-orch",
				Protocol:   api.ProtocolTCP,
				Port:       orchestratorPort,
				TargetPort: intstr.FromInt(orchestratorPort),
			}},
			Type: api.ServiceTypeClusterIP,
		},
	}
	if _, err := c.Core().Services(testNamespace).Create(orchService); err != nil {
		fmt.Println("Failed to create orchestrator service", err)
		return false
	}
	fmt.Println("Created orchestrator service")

	// Create the netperf-w2 service that points a clusterIP at the worker 2 pod
	for i := 0; i <= extraServices; i++ {
		netperfW2Labels := map[string]string{"app": "netperf-w2"}
		name := "netperf-w2"
		if i>0 {
			name = fmt.Sprintf("netperf-w2-%d", i)
		}
		netperfW2Service := &api.Service{
			ObjectMeta: metav1.ObjectMeta{
				Name: name,
			},
			Spec: api.ServiceSpec{
				Selector: netperfW2Labels,
				Ports: []api.ServicePort{
					{
						Name:       "netperf-w2",
						Protocol:   api.ProtocolTCP,
						Port:       iperf3Port,
						TargetPort: intstr.FromInt(iperf3Port),
					},
					{
						Name:       "netperf-w2-udp",
						Protocol:   api.ProtocolUDP,
						Port:       iperf3Port,
						TargetPort: intstr.FromInt(iperf3Port),
					},
					{
						Name:       "netperf-w2-netperf",
						Protocol:   api.ProtocolTCP,
						Port:       netperfPort,
						TargetPort: intstr.FromInt(netperfPort),
					},
				},
				Type: api.ServiceTypeClusterIP,
			},
		}
		if _, err := c.Core().Services(testNamespace).Create(netperfW2Service); err != nil {
			fmt.Println("Failed to create service", name, err)
			return false
		}
		fmt.Println("Created service", name)
	}

	// Create the netperf-w4 service that points a clusterIP at the worker 4 pod and exposes a NodePort
	netperfW4Labels := map[string]string{"app": "netperf-w4"}
	netperfW4Service := &api.Service{
		ObjectMeta: metav1.ObjectMeta{
			Name: "netperf-w4",
		},
		Spec: api.ServiceSpec{
			Selector: netperfW4Labels,
			Ports: []api.ServicePort{
				{
					Name:       "netperf-w4",
					Protocol:   api.ProtocolTCP,
					Port:       iperf3Port,
					TargetPort: intstr.FromInt(iperf3Port),
					NodePort:   nodePort,
				},
				{
					Name:       "netperf-w4-udp",
					Protocol:   api.ProtocolUDP,
					Port:       iperf3Port,
					TargetPort: intstr.FromInt(iperf3Port),
					NodePort:    nodePort,
				},
				{
					Name:       "netperf-w4-netperf",
					Protocol:   api.ProtocolTCP,
					Port:       netperfPort,
					TargetPort: intstr.FromInt(netperfPort),
				},
			},
			Type: api.ServiceTypeNodePort,
		},
	}
	if _, err := c.Core().Services(testNamespace).Create(netperfW4Service); err != nil {
		fmt.Println("Failed to create netperf-w4 service", err)
		return false
	}
	fmt.Println("Created netperf-w4 service")
	return true
}

// createRCs - Create replication controllers for all workers and the orchestrator
func createRCs(c *kubernetes.Clientset) bool {
	// Create the orchestrator RC
	name := "netperf-orch"
	fmt.Println("Creating replication controller", name)
	replicas := int32(1)

	_, err := c.Core().ReplicationControllers(testNamespace).Create(&api.ReplicationController{
		ObjectMeta: metav1.ObjectMeta{Name: name},
		Spec: api.ReplicationControllerSpec{
			Replicas: &replicas,
			Selector: map[string]string{"app": name},
			Template: &api.PodTemplateSpec{
				ObjectMeta: metav1.ObjectMeta{
					Labels: map[string]string{"app": name},
				},
				Spec: api.PodSpec{
					Containers: []api.Container{
						{
							Name:            name,
							Image:           netperfImage,
							Ports:           []api.ContainerPort{{ContainerPort: orchestratorPort}},
							Args:            []string{"--mode=orchestrator"},
							ImagePullPolicy: "Always",
						},
					},
					TerminationGracePeriodSeconds: new(int64),
				},
			},
		},
	})
	if err != nil {
		fmt.Println("Error creating orchestrator replication controller", err)
		return false
	}
	fmt.Println("Created orchestrator replication controller")
	//Create worker RCs
	for i := 1; i <= 4; i++ {
		// Bring up pods slowly
		time.Sleep(3 * time.Second)
		kubeNode := primaryNode.GetName()
		if i == 3 {
			kubeNode = secondaryNode.GetName()
		}
		name = fmt.Sprintf("netperf-w%d", i)
		fmt.Println("Creating replication controller", name)
		portSpec := []api.ContainerPort{}
		if i > 1 {
			// Worker W1 is a client-only pod - no ports are exposed
			portSpec = append(portSpec, api.ContainerPort{ContainerPort: iperf3Port, Protocol: api.ProtocolTCP})
		}

		workerEnv := []api.EnvVar{
			{Name: "worker", Value: name},
			{Name: "kubeNode", Value: kubeNode},
			{Name: "podname", Value: name},
			{Name: "primaryNodeIP", Value: primaryNodeIP},
			{Name: "secondaryNodeIP", Value: secondaryNodeIP},
			{Name: "nodePort", Value: fmt.Sprintf("%d", nodePort)},
		}

		replicas := int32(1)

		label := map[string]string{"app": name}
		selector := map[string]string{"app": name}

		if (i == 2 && extraNetperfPods > 0) {
			label = map[string]string{"app": name, "rcselector": "replicaforw2"}
			selector = map[string]string{"rcselector": "replicaforw2"}
		}

		_, err := c.Core().ReplicationControllers(testNamespace).Create(&api.ReplicationController{
			ObjectMeta: metav1.ObjectMeta{Name: name},
			Spec: api.ReplicationControllerSpec{
				Replicas: &replicas,
				Selector: selector,
				Template: &api.PodTemplateSpec{
					ObjectMeta: metav1.ObjectMeta{
						Labels: label,
					},
					Spec: api.PodSpec{
						NodeName: kubeNode,
						Containers: []api.Container{
							{
								Name:            name,
								Image:           netperfImage,
								Ports:           portSpec,
								Args:            []string{"--mode=worker"},
								Env:             workerEnv,
								ImagePullPolicy: "Always",
							},
						},
						TerminationGracePeriodSeconds: new(int64),
					},
				},
			},
		})
		if err != nil {
			fmt.Println("Error creating orchestrator replication controller", name, ":", err)
			return false
		}
	}

	return true
}

<<<<<<< HEAD
// createPods - Create background pods for scalability tests
func createPods(c *kubernetes.Clientset) bool {
	name := "netperf-background"
	kubeNode := primaryNode.GetName()
	portSpec := []api.ContainerPort{}
	for i := 1; i <= backgroundPods; i++ {
		if i%2 == 0 {
			kubeNode = secondaryNode.GetName()
		} else {
			kubeNode = primaryNode.GetName()
		}
		name = fmt.Sprintf("netperf-background-%03d", i)
		_, err := c.Core().Pods(testNamespace).Create(&api.Pod{
			ObjectMeta: metav1.ObjectMeta{
				Name: name,
				Labels: map[string]string{"app": name},
			},
			Spec: api.PodSpec{
				NodeName: kubeNode,
				Containers: []api.Container{
					{
					Name:            name,
					Image:           backgroundPodImage,
					Ports:           portSpec,
					Args:            []string{"--mode=worker"},
					ImagePullPolicy: "Always",
					},
				},
				TerminationGracePeriodSeconds: new(int64),
			},
		})
		if err != nil {
			fmt.Printf("Error creating %s pod", name, ":", err)
			return false
		}
	}

	kubeNode = primaryNode.GetName()
	portSpec = append(portSpec, api.ContainerPort{ContainerPort: iperf3Port, Protocol: api.ProtocolTCP})
	for i := 1; i <= extraNetperfPods; i++ {
		name = fmt.Sprintf("netperf-w2-%03d", i)
		_, err := c.Core().Pods(testNamespace).Create(&api.Pod{
			ObjectMeta: metav1.ObjectMeta{
				Name: name,
				Labels: map[string]string{"app": "netperf-w2"},
			},
			Spec: api.PodSpec{
				NodeName: kubeNode,
				Containers: []api.Container{
					{
					Name:            name,
					Image:           netperfImage,
					Ports:           portSpec,
					Args:            []string{"--mode=worker"},
					ImagePullPolicy: "Always",
					},
				},
				TerminationGracePeriodSeconds: new(int64),
			},
		})
		if err != nil {
			fmt.Printf("Error creating %s pod", name, ":", err)
=======
func createIngressNetworkPolicy(c *kubernetes.Clientset, name string, networkPolicyPeer []networking.NetworkPolicyPeer) bool {
	fmt.Println("Creating network policy", name)
	_, err := c.Networking().NetworkPolicies(testNamespace).Create(&networking.NetworkPolicy{
		ObjectMeta: metav1.ObjectMeta{Name: name},
		Spec: networking.NetworkPolicySpec{
			Ingress: []networking.NetworkPolicyIngressRule{{
				From: networkPolicyPeer,
			}},
		},
	})
	if err != nil {
		fmt.Println("Error creating network policy", err)
		return false
	}
	return true
}

func createEgressNetworkPolicy(c *kubernetes.Clientset, name string, networkPolicyPeer []networking.NetworkPolicyPeer) bool {
	fmt.Println("Creating network policy", name)
	_, err := c.Networking().NetworkPolicies(testNamespace).Create(&networking.NetworkPolicy{
		ObjectMeta: metav1.ObjectMeta{Name: name},
		Spec: networking.NetworkPolicySpec{
			Egress: []networking.NetworkPolicyEgressRule{{
				To: networkPolicyPeer,
			}},
		},
	})
	if err != nil {
		fmt.Println("Error creating network policy", err)
		return false
	}
	return true
}

func createNPs(c *kubernetes.Clientset) bool {
	// Create network policies
	for i := 1; i <= ingressNPs; i++ {
		name := fmt.Sprintf("ingress-np-%d", i)
		ipblock := fmt.Sprintf("10.0.%d.1/24", i)
		networkPolicyPeer := []networking.NetworkPolicyPeer{{
			IPBlock: &networking.IPBlock{CIDR: ipblock},
		}}
		if !createIngressNetworkPolicy(c, name, networkPolicyPeer) {
			return false
		}
	}
	for i := 1; i <= egressNPs; i++ {
		name := fmt.Sprintf("egress-np-%d", i)
		ipblock := fmt.Sprintf("10.0.%d.1/24", i)
		networkPolicyPeer := []networking.NetworkPolicyPeer{{
			IPBlock: &networking.IPBlock{CIDR: ipblock},
		}}
		if !createEgressNetworkPolicy(c, name, networkPolicyPeer) {
			return false
		}
	}
	if ingressNPs != 0 || egressNPs != 0 {
		networkPolicyPeer := []networking.NetworkPolicyPeer{{
			NamespaceSelector: &metav1.LabelSelector{
				MatchLabels: map[string]string{"app": "netperf"},
			},
		}}
		if !createIngressNetworkPolicy(c, "default-netperf-ingress-np", networkPolicyPeer) {
			return false
		}
		if !createEgressNetworkPolicy(c, "default-netperf-egress-np", networkPolicyPeer) {
>>>>>>> d46cea3c
			return false
		}
	}
	return true
}

func getOrchestratorPodName(pods *api.PodList) string {
	for _, pod := range pods.Items {
		if strings.Contains(pod.GetName(), "netperf-orch-") {
			return pod.GetName()
		}
	}
	return ""
}

// Retrieve the logs for the pod/container and check if csv data has been generated
func getCsvResultsFromPod(c *kubernetes.Clientset, podName string) *string {
	body, err := c.Core().Pods(testNamespace).GetLogs(podName, &api.PodLogOptions{Timestamps: false}).DoRaw()
	if err != nil {
		fmt.Printf("Error (%s) reading logs from pod %s", err, podName)
		return nil
	}
	logData := string(body)
	index := strings.Index(logData, csvDataMarker)
	endIndex := strings.Index(logData, csvEndDataMarker)
	if index == -1 || endIndex == -1 {
		return nil
	}
	csvData := string(body[index+len(csvDataMarker)+1 : endIndex])
	return &csvData
}

// processCsvData : Process the CSV datafile and generate line and bar graphs
func processCsvData(csvData *string) bool {
	t := time.Now().UTC()
	outputFileDirectory := fmt.Sprintf("results_%s-%s", testNamespace, tag)
	outputFilePrefix := fmt.Sprintf("%s-%s_%s.", testNamespace, tag, t.Format("20060102150405"))
	fmt.Printf("Test concluded - CSV raw data written to %s/%scsv\n", outputFileDirectory, outputFilePrefix)
	if _, err := os.Stat(outputFileDirectory); os.IsNotExist(err) {
		os.Mkdir(outputFileDirectory, 0766)
	}
	fd, err := os.OpenFile(fmt.Sprintf("%s/%scsv", outputFileDirectory, outputFilePrefix), os.O_RDWR|os.O_CREATE, 0666)
	if err != nil {
		fmt.Println("ERROR writing output CSV datafile", err)
		return false
	}
	fd.WriteString(*csvData)
	fd.Close()
	return true
}

func executeTests(c *kubernetes.Clientset) bool {
	for i := 0; i < iterations; i++ {
		cleanup(c)
		if !createServices(c) {
			fmt.Println("Failed to create services - aborting test")
			return false
		}
		time.Sleep(3 * time.Second)
		if !createRCs(c) {
			fmt.Println("Failed to create replication controllers - aborting test")
			return false
		}
		fmt.Println("Waiting for netperf pods to start up")
<<<<<<< HEAD
		if !createPods(c) {
			fmt.Println("Failed to create background pods - aborting test")
			return false
		}

=======
		if ingressNPs > 255 || egressNPs > 255 {
			fmt.Println("Failed to create network policies. Network policy flags maximum value is 255")
			return false
		} else if !createNPs(c) {
			fmt.Println("Failed to create network policies")
			return false
		}
>>>>>>> d46cea3c
		var orchestratorPodName string
		for len(orchestratorPodName) == 0 {
			fmt.Println("Waiting for orchestrator pod creation")
			time.Sleep(60 * time.Second)
			var pods *api.PodList
			var err error
			if pods, err = c.Core().Pods(testNamespace).List(everythingSelector); err != nil {
				fmt.Println("Failed to fetch pods - waiting for pod creation", err)
				continue
			}
			orchestratorPodName = getOrchestratorPodName(pods)
		}
		fmt.Println("Orchestrator Pod is", orchestratorPodName)

		// The pods orchestrate themselves, we just wait for the results file to show up in the orchestrator container
		for true {
			// Monitor the orchestrator pod for the CSV results file
			csvdata := getCsvResultsFromPod(c, orchestratorPodName)
			if csvdata == nil {
				fmt.Println("Scanned orchestrator pod filesystem - no results file found yet...waiting for orchestrator to write CSV file...")
				time.Sleep(60 * time.Second)
				continue
			}
			if processCsvData(csvdata) {
				break
			}
		}
		fmt.Printf("TEST RUN (Iteration %d) FINISHED - cleaning up services and pods\n", i)
	}
	return false
}

func main() {
	flag.Parse()
	fmt.Println("Network Performance Test")
	fmt.Println("Parameters :")
<<<<<<< HEAD
	fmt.Println("Iterations           : ", iterations)
	fmt.Println("Host Networking      : ", hostnetworking)
	fmt.Println("Docker image         : ", netperfImage)
	fmt.Println("Background pods      : ", backgroundPods)
	fmt.Println("Background pod image : ", backgroundPodImage)
	fmt.Println("Extra services       : ", extraServices)
	fmt.Println("Extra netperf pods   : ", extraNetperfPods)
=======
	fmt.Println("Iterations      : ", iterations)
	fmt.Println("Ingress policies      : ", ingressNPs)
	fmt.Println("Ehress policies      : ", egressNPs)
	fmt.Println("Host Networking : ", hostnetworking)
	fmt.Println("Docker image    : ", netperfImage)
>>>>>>> d46cea3c
	fmt.Println("------------------------------------------------------------")

	var c *kubernetes.Clientset
	if c = setupClient(); c == nil {
		fmt.Println("Failed to setup REST client to Kubernetes cluster")
		return
	}
	if cleanupOnly {
		cleanup(c)
		return
	}
	nodes := getMinionNodes(c)
	if nodes == nil {
		return
	}
	if len(nodes.Items) < 2 {
		fmt.Println("Insufficient number of nodes for test (need minimum 2 nodes)")
		return
	}
	primaryNode = nodes.Items[0]
	secondaryNode = nodes.Items[1]
	fmt.Printf("Selected primary,secondary nodes = (%s, %s)\n", primaryNode.GetName(), secondaryNode.GetName())
	primaryNodeIP = getNodeIP(&primaryNode)
	secondaryNodeIP = getNodeIP(&secondaryNode)
	if (primaryNodeIP == "" || secondaryNodeIP == "") {
		fmt.Println("Failed to get node IPs")
		return
	} else {
		fmt.Printf("Primary node IP = %s, secondary node IP = %s\n", primaryNodeIP, secondaryNodeIP)
	}
	executeTests(c)
	cleanup(c)
}<|MERGE_RESOLUTION|>--- conflicted
+++ resolved
@@ -54,7 +54,6 @@
 )
 
 var (
-<<<<<<< HEAD
 	iterations         int
 	hostnetworking     bool
 	tag                string
@@ -65,16 +64,8 @@
 	backgroundPodImage string
 	extraServices      int
 	extraNetperfPods   int
-=======
-	iterations     int
-	ingressNPs     int
-	egressNPs      int
-	hostnetworking bool
-	tag            string
-	kubeConfig     string
-	netperfImage   string
-	cleanupOnly    bool
->>>>>>> d46cea3c
+	ingressNPs         int
+	egressNPs          int
 
 	everythingSelector metav1.ListOptions = metav1.ListOptions{}
 
@@ -89,10 +80,6 @@
 		"(boolean) Enable Host Networking Mode for PODs")
 	flag.IntVar(&iterations, "iterations", 1,
 		"Number of iterations to run")
-	flag.IntVar(&ingressNPs, "ingressNPs", 0,
-		"Number of ingress policies to run")
-	flag.IntVar(&egressNPs, "egressNPs", 0,
-		"Number of egress policies to run")
 	flag.StringVar(&tag, "tag", runUUID, "CSV file suffix")
 	flag.StringVar(&netperfImage, "image", "sirot/netperf-latest", "Docker image used to run the network tests")
 	flag.StringVar(&kubeConfig, "kubeConfig", "",
@@ -107,6 +94,10 @@
 		"Number of services to run beside netperf-w2")
 	flag.IntVar(&extraNetperfPods, "extraNetperfPods", 0,
 		"Number of extra netperf-w2 pods")
+	flag.IntVar(&ingressNPs, "ingressNPs", 0,
+		"Number of ingress policies to run")
+	flag.IntVar(&egressNPs, "egressNPs", 0,
+		"Number of egress policies to run")
 }
 
 func setupClient() *kubernetes.Clientset {
@@ -418,7 +409,6 @@
 	return true
 }
 
-<<<<<<< HEAD
 // createPods - Create background pods for scalability tests
 func createPods(c *kubernetes.Clientset) bool {
 	name := "netperf-background"
@@ -481,7 +471,12 @@
 		})
 		if err != nil {
 			fmt.Printf("Error creating %s pod", name, ":", err)
-=======
+			return false
+		}
+	}
+	return true
+}
+
 func createIngressNetworkPolicy(c *kubernetes.Clientset, name string, networkPolicyPeer []networking.NetworkPolicyPeer) bool {
 	fmt.Println("Creating network policy", name)
 	_, err := c.Networking().NetworkPolicies(testNamespace).Create(&networking.NetworkPolicy{
@@ -548,7 +543,6 @@
 			return false
 		}
 		if !createEgressNetworkPolicy(c, "default-netperf-egress-np", networkPolicyPeer) {
->>>>>>> d46cea3c
 			return false
 		}
 	}
@@ -613,13 +607,10 @@
 			return false
 		}
 		fmt.Println("Waiting for netperf pods to start up")
-<<<<<<< HEAD
 		if !createPods(c) {
 			fmt.Println("Failed to create background pods - aborting test")
 			return false
 		}
-
-=======
 		if ingressNPs > 255 || egressNPs > 255 {
 			fmt.Println("Failed to create network policies. Network policy flags maximum value is 255")
 			return false
@@ -627,7 +618,6 @@
 			fmt.Println("Failed to create network policies")
 			return false
 		}
->>>>>>> d46cea3c
 		var orchestratorPodName string
 		for len(orchestratorPodName) == 0 {
 			fmt.Println("Waiting for orchestrator pod creation")
@@ -664,7 +654,6 @@
 	flag.Parse()
 	fmt.Println("Network Performance Test")
 	fmt.Println("Parameters :")
-<<<<<<< HEAD
 	fmt.Println("Iterations           : ", iterations)
 	fmt.Println("Host Networking      : ", hostnetworking)
 	fmt.Println("Docker image         : ", netperfImage)
@@ -672,13 +661,8 @@
 	fmt.Println("Background pod image : ", backgroundPodImage)
 	fmt.Println("Extra services       : ", extraServices)
 	fmt.Println("Extra netperf pods   : ", extraNetperfPods)
-=======
-	fmt.Println("Iterations      : ", iterations)
-	fmt.Println("Ingress policies      : ", ingressNPs)
-	fmt.Println("Ehress policies      : ", egressNPs)
-	fmt.Println("Host Networking : ", hostnetworking)
-	fmt.Println("Docker image    : ", netperfImage)
->>>>>>> d46cea3c
+	fmt.Println("Ingress policies     : ", ingressNPs)
+	fmt.Println("Egress policies      : ", egressNPs)
 	fmt.Println("------------------------------------------------------------")
 
 	var c *kubernetes.Clientset
